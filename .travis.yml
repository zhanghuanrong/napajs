--- conflicted
+++ resolved
@@ -44,11 +44,7 @@
   #                                                                                        - fs-eire
   - os: linux
     dist: trusty
-<<<<<<< HEAD
-    node_js: '8.9.4'
-=======
     node_js: '8.9.1'
->>>>>>> df0d5649
     compiler: g++-6
     addons:
       apt:
