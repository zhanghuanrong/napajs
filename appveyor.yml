--- conflicted
+++ resolved
@@ -6,23 +6,12 @@
     secure: WmvadDXLTf7la1RJUFgzWf7Lr1hP1qYJ018jUUUMH4VJs/O3SoHQS3Nj7eNXVltG
 
   matrix:
-<<<<<<< HEAD
     - nodejs_version: 4
     - nodejs_version: 5
     - nodejs_version: 6
     - nodejs_version: 7
     - nodejs_version: 8
-=======
-    # Windows Server 2012 R2       Visual C++ Build Tools 2015
-    - APPVEYOR_BUILD_WORKER_IMAGE: Visual Studio 2015
-      nodejs_version: 6
-    # Windows Server 2012 R2       Visual C++ Build Tools 2015
-    - APPVEYOR_BUILD_WORKER_IMAGE: Visual Studio 2015
-      nodejs_version: 8
-    # Windows Server 2016          Visual C++ Build Tools 2017
-    - APPVEYOR_BUILD_WORKER_IMAGE: Visual Studio 2017
-      nodejs_version: 9
->>>>>>> 0533831d
+    - nodejs_version: 9
 
 platform:
 - x64
