// Copyright (c) Microsoft Corporation. All rights reserved.
// Licensed under the MIT license.

#pragma once

#include <napa/exports.h>

#include "zone.h"

#include <functional>

namespace v8 {
    class TaskRunner;
}

namespace napa {
namespace zone {

    /// <summary> Delegate for Broadcast on Node zone. </summary>
<<<<<<< HEAD
    using BroadcastDelegate = std::function<void(const std::string&, BroadcastCallback, v8::TaskRunner*)>;
=======
    using BroadcastDelegate = std::function<void(const FunctionSpec&, BroadcastCallback)>;
>>>>>>> 4604bc87

    /// <summary> Delegate for Execute on Node zone. </summary>
    using ExecuteDelegate = std::function<void(const FunctionSpec&, ExecuteCallback, v8::TaskRunner*)>;

    /// <summary> Concrete implementation of a Node zone. </summary>
    class NodeZone : public Zone {
    public:
        /// <summary> Set delegate function for Broadcast and Execute on node zone. This is intended to be called from napa-binding.node. </summary>
        static NAPA_API void Init(BroadcastDelegate broadcast, ExecuteDelegate execute);

        /// <summary> 
        ///    Retrieves an existing zone. 
        ///    If Node is not applicable (like in embed mode), a nullptr will be returned.
        /// </summary>
        static std::shared_ptr<NodeZone> Get();

        /// <see cref="Zone::GetId" />
        virtual const std::string& GetId() const override;

        /// <see cref="Zone::Broadcast" />
        virtual void Broadcast(const FunctionSpec& spec, BroadcastCallback callback) override;

        /// <see cref="Zone::Execute" />
        virtual void Execute(const FunctionSpec& spec, ExecuteCallback callback) override;

    private:
        /// <summary> Constructor. </summary>
        NodeZone(BroadcastDelegate broadcast, ExecuteDelegate execute);

        /// <summary> Broadcast delegate for node zone. </summary>
        BroadcastDelegate _broadcast;

        /// <summary> Execute delegate for node zone. </summary>
        ExecuteDelegate _execute;

        /// <summary> Node zone id. </summary>
        std::string _id;

        v8::TaskRunner* _foregroundTaskRunner;

        v8::TaskRunner* _backgroundTaskRunner;

        /// <summary> Node zone instance. </summary>
        static std::shared_ptr<NodeZone> _instance;
    };
}
}<|MERGE_RESOLUTION|>--- conflicted
+++ resolved
@@ -17,11 +17,7 @@
 namespace zone {
 
     /// <summary> Delegate for Broadcast on Node zone. </summary>
-<<<<<<< HEAD
-    using BroadcastDelegate = std::function<void(const std::string&, BroadcastCallback, v8::TaskRunner*)>;
-=======
-    using BroadcastDelegate = std::function<void(const FunctionSpec&, BroadcastCallback)>;
->>>>>>> 4604bc87
+    using BroadcastDelegate = std::function<void(const FunctionSpec&, BroadcastCallback, v8::TaskRunner*)>;
 
     /// <summary> Delegate for Execute on Node zone. </summary>
     using ExecuteDelegate = std::function<void(const FunctionSpec&, ExecuteCallback, v8::TaskRunner*)>;
