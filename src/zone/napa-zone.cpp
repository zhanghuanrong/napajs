--- conflicted
+++ resolved
@@ -94,31 +94,10 @@
         WorkerContext::Set(WorkerContextItem::FOREGROUND_TASK_RUNNER,
                         reinterpret_cast<void*>(foregroundTaskRunner));
 
-<<<<<<< HEAD
         // Set background task runer to TLS. </summary>
         WorkerContext::Set(WorkerContextItem::BACKGROUND_TASK_RUNNER,
                         reinterpret_cast<void*>(foregroundTaskRunner));
         });
-=======
-    // Bootstrap after zone is created.
-    std::promise<ResultCode> promise;
-    auto future = promise.get_future();
-
-    // Makes sure the callback is only called once, after all workers finished running the broadcast task.
-    auto counter = std::make_shared<std::atomic<uint32_t>>(_settings.workers);
-    auto callOnce = [&promise, counter](Result result) {
-        if (--(*counter) == 0) {
-            promise.set_value(result.code);
-        }
-    };
-
-    auto bootstrapTask = std::make_shared<EvalTask>(BOOTSTRAP_SOURCE, "", std::move(callOnce));
-
-    _scheduler->ScheduleOnAllWorkers(std::move(bootstrapTask));
-    NAPA_DEBUG("Zone", "Scheduling bootstrap script \"%s\" to zone \"%s\"", BOOTSTRAP_SOURCE.c_str(), _settings.id.c_str());
-
-    NAPA_ASSERT(future.get() == NAPA_RESULT_SUCCESS, "Bootstrap Napa zone failed.");
->>>>>>> 4604bc87
 }
 
 const std::string& NapaZone::GetId() const {
