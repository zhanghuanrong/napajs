--- conflicted
+++ resolved
@@ -58,14 +58,9 @@
     return _id;
 }
 
-<<<<<<< HEAD
-void NodeZone::Broadcast(const std::string& source, BroadcastCallback callback) {
+void NodeZone::Broadcast(const FunctionSpec& source, BroadcastCallback callback) {
     NAPA_ASSERT(_instance != nullptr, "Node zone is not initialized.");
     _broadcast(source, callback, _foregroundTaskRunner);
-=======
-void NodeZone::Broadcast(const FunctionSpec& source, BroadcastCallback callback) {
-    _broadcast(source, callback);
->>>>>>> 4604bc87
 }
 
 void NodeZone::Execute(const FunctionSpec& spec, ExecuteCallback callback) {
