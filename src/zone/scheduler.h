// Copyright (c) Microsoft Corporation. All rights reserved.
// Licensed under the MIT license.

#pragma once

#include "simple-thread-pool.h"
#include "task.h"
#include "worker.h"

#include <settings/settings.h>

#include <napa/log.h>

#include <atomic>
#include <list>
#include <memory>
#include <queue>
#include <thread>
#include <vector>

namespace napa {
namespace zone {

    /// <summary> The scheduler is responsible for assigning tasks to workers. </summary>
    template <typename WorkerType>
    class SchedulerImpl {
    public:

        using SequenceType = uint64_t;
        using SequencedTask = std::pair<SequenceType, std::shared_ptr<Task>>;

        /// <summary> Constructor. </summary>
        /// <param name="settings"> A settings object. </param>
        /// <param name="workerSetupCallback"> Callback to setup the isolate after worker created its isolate. </param>
        SchedulerImpl(
            const settings::ZoneSettings& settings,
            std::function<void(WorkerId, v8::TaskRunner*, v8::TaskRunner*)> workerSetupCallback);

        /// <summary> Destructor. Waits for all tasks to finish. </summary>
        ~SchedulerImpl();

        /// <summary> Schedules the task on a single worker. </summary>
        /// <param name="task"> Task to schedule. </param>
        void Schedule(std::shared_ptr<Task> task);

        /// <summary> Schedules the task on a specific worker. </summary>
        /// <param name="workerId"> The id of the worker. </param>
        /// <param name="task"> Task to schedule. </param>
        /// <remarks>
        /// By design, it enqueues a task immediately,
        /// so the task will have higher priority than ones called by Schedule().
        /// </remarks>
        void ScheduleOnWorker(WorkerId workerId, std::shared_ptr<Task> task);

        /// <summary> Schedules the task on all workers. </summary>
        /// <param name="task"> Task to schedule. </param>
        /// <remarks>
        /// By design, it enqueues a task immediately,
        /// so the task will have higher priority than ones called by Schedule().
        /// </remarks>
        void ScheduleOnAllWorkers(std::shared_ptr<Task> task);

    private:

        /// <summary> The logic invoked when a worker is idle. </summary>
        void IdleWorkerNotificationCallback(WorkerId workerId);

        /// <summary> The workers that are used for running the tasks. </summary>
        std::vector<WorkerType> _workers;

        /// <summary> New tasks that weren't assigned to a specific worker. </summary>
        std::queue<SequencedTask> _nonScheduledTasks;

        /// <summary> New tasks that targets a specific worker. </summary>
        std::vector<std::queue<SequencedTask>> _perWorkerNonScheduledTasks;

        /// <summary> The sequence number assigned to a task When it is being scheduled.
        /// It increases monotonically to indicate the order in which tasks are scheduled by the scheduler.
        /// </summary>
        SequenceType _currentTaskSequence;

        /// <summary> List of idle workers, used when assigning non scheduled tasks. </summary>
        std::list<WorkerId> _idleWorkers;

        /// <summary> Flags to indicate that a worker is in the idle list. </summary>
        std::vector<std::list<WorkerId>::iterator> _idleWorkersFlags;

        /// <summary> Uses a single thread to synchronize task queuing and posting. </summary>
        std::unique_ptr<SimpleThreadPool> _synchronizer;

        /// <summary> A flag to signal that scheduler is stopping. </summary>
        std::atomic<bool> _shouldStop;

        /// <summary> Tasks being scheduled but not yet dispatched to worker or put into (per-worker) non-scheduled queue by syncronizer. </summary>
        std::atomic<size_t> _beingScheduled;
    };

    typedef SchedulerImpl<Worker> Scheduler;

    template <typename WorkerType>
<<<<<<< HEAD
    SchedulerImpl<WorkerType>::SchedulerImpl(
        const settings::ZoneSettings& settings,
        std::function<void(WorkerId, v8::TaskRunner*, v8::TaskRunner*)> workerSetupCallback) :
        _idleWorkersFlags(settings.workers, _idleWorkers.end()),
        _perWorkerNonScheduledTasks(settings.workers),
        _currentTaskSequence(0),
=======
    SchedulerImpl<WorkerType>::SchedulerImpl(const settings::ZoneSettings& settings, std::function<void(WorkerId)> workerSetupCallback) :
        _idleWorkersFlags(settings.workers, _idleWorkers.end()),
>>>>>>> 4604bc87
        _synchronizer(std::make_unique<SimpleThreadPool>(1)),
        _shouldStop(false),
        _beingScheduled(0) {

        _workers.reserve(settings.workers);

        for (WorkerId i = 0; i < settings.workers; i++) {
            _workers.emplace_back(i, settings, workerSetupCallback, [this](WorkerId workerId) {
                IdleWorkerNotificationCallback(workerId);
            });
            _workers[i].Start();
        }
    }

    template <typename WorkerType>
    SchedulerImpl<WorkerType>::~SchedulerImpl() {
        NAPA_DEBUG("Scheduler", "Shutting down: Start draining unscheduled tasks...");

        // Wait for all tasks to be scheduled.
        while (_beingScheduled > 0
               || !_nonScheduledTasks.empty()
               || std::find_if_not(_perWorkerNonScheduledTasks.begin(),
                                   _perWorkerNonScheduledTasks.end(),
                                   [](auto& pq) { return pq.empty(); }
                                  ) != _perWorkerNonScheduledTasks.end()
              ) {
            std::this_thread::yield();
        }

        // Signal scheduler callbacks to not process anymore tasks.
        _shouldStop = true;

        // Wait for synchronizer to finish his book-keeping.
        _synchronizer = nullptr;

        // Wait for all workers to finish processing remaining tasks.
        _workers.clear();

        NAPA_DEBUG("Scheduler", "Shutdown completed");
    }

    template <typename WorkerType>
    void SchedulerImpl<WorkerType>::Schedule(std::shared_ptr<Task> task) {
        NAPA_ASSERT(task, "task is null");
        _beingScheduled++;
        _synchronizer->Execute([this, task]() {
            if (_idleWorkers.empty()) {
                NAPA_DEBUG("Scheduler", "All workers are busy, putting task to non-scheduled queue.");

                // If there is no idle worker, put the task into the non-scheduled queue.
                _nonScheduledTasks.emplace(_currentTaskSequence++, task);
            } else {
                // Pop the worker id from the idle workers list.
                auto workerId = _idleWorkers.front();
                _idleWorkers.pop_front();
                _idleWorkersFlags[workerId] = _idleWorkers.end();

                // Schedule task on worker
                _workers[workerId].Schedule(std::move(task));

                NAPA_DEBUG("Scheduler", "Scheduled task on worker %u.", workerId);
            }
            _beingScheduled--;
        });
        
    }

    template <typename WorkerType>
    void SchedulerImpl<WorkerType>::ScheduleOnWorker(WorkerId workerId, std::shared_ptr<Task> task) {
        NAPA_ASSERT(workerId < _workers.size(), "worker id out of range");

        _beingScheduled++;
        _synchronizer->Execute([workerId, this, task]() {
            // If the worker is idle, change it's status.
            if (_idleWorkersFlags[workerId] != _idleWorkers.end()) {
                _idleWorkers.erase(_idleWorkersFlags[workerId]);
                _idleWorkersFlags[workerId] = _idleWorkers.end();

                // Schedule task on worker
                _workers[workerId].Schedule(std::move(task));

                NAPA_DEBUG("Scheduler", "Explicitly scheduled a task on worker %u.", workerId);
            }
            else {
                _perWorkerNonScheduledTasks[workerId].emplace(_currentTaskSequence++, task);
                NAPA_DEBUG("Scheduler", "Given worker %u is busy, explicitly put a task to its non-scheduled queue.", workerId);
            }
            _beingScheduled--;
        });
    }

    template <typename WorkerType>
    void SchedulerImpl<WorkerType>::ScheduleOnAllWorkers(std::shared_ptr<Task> task) {
        NAPA_ASSERT(task, "task is null");

        _beingScheduled++;
        _synchronizer->Execute([this, task]() {
            // Clear all idle workers.
            _idleWorkers.clear();
            for (auto& worker : _workers) {
                auto workerId = worker.GetWorkerId();
                if (_idleWorkersFlags[workerId] != _idleWorkers.end()) {
                    // If the worker is idle, schedule the task on it. 
                    _idleWorkersFlags[workerId] = _idleWorkers.end();
                    worker.Schedule(std::move(task));

                    NAPA_DEBUG("Scheduler", "Scheduled a broadcast task on worker %u.", workerId);
                } else {
                    // If the worker is not idle, put the task to its non-scheduled queuqe
                    _perWorkerNonScheduledTasks[workerId].emplace(_currentTaskSequence++, task);
                    NAPA_DEBUG("Scheduler", "Given worker %u is busy, put a broadcast task to its non-scheduled queue.", workerId);
                }
            }
            _beingScheduled--;
        });
    }

    template <typename WorkerType>
    void SchedulerImpl<WorkerType>::IdleWorkerNotificationCallback(WorkerId workerId) {
        NAPA_ASSERT(workerId < _workers.size(), "worker id (id=%u) out of range", workerId);

        if (_shouldStop) {
            return;
        }

        _synchronizer->Execute([this, workerId]() {
            // Pick the earliest task and schedule it on the worker when there are non-scedule tasks for the worker.
            if (!_nonScheduledTasks.empty() && !_perWorkerNonScheduledTasks[workerId].empty()) {
                if (_nonScheduledTasks.front().first < _perWorkerNonScheduledTasks[workerId].front().first) {
                    auto priorityTask = _nonScheduledTasks.front();
                    _nonScheduledTasks.pop();
                    _workers[workerId].Schedule(std::move(priorityTask.second));

                    NAPA_DEBUG("Scheduler", "Worker %u fetched a task from the zone non-scheduled queue", workerId);
                } else {
                    auto priorityTask = _perWorkerNonScheduledTasks[workerId].front();
                    _perWorkerNonScheduledTasks[workerId].pop();
                    _workers[workerId].Schedule(std::move(priorityTask.second));

                    NAPA_DEBUG("Scheduler", "Worker %u fetched a task from its non-scheduled queue", workerId);
                }
            } else if (!_nonScheduledTasks.empty()) {
                auto priorityTask = _nonScheduledTasks.front();
                _nonScheduledTasks.pop();
                _workers[workerId].Schedule(std::move(priorityTask.second));

                NAPA_DEBUG("Scheduler", "Worker %u fetched a task from the zone non-scheduled queue", workerId);
            } else if (!_perWorkerNonScheduledTasks[workerId].empty()) {
                auto priorityTask = _perWorkerNonScheduledTasks[workerId].front();
                _perWorkerNonScheduledTasks[workerId].pop();
                _workers[workerId].Schedule(std::move(priorityTask.second));

                NAPA_DEBUG("Scheduler", "Worker %u fetched a task from its non-scheduled queue", workerId);
            }
            else {
                // Put worker in idle list.
                if (_idleWorkersFlags[workerId] == _idleWorkers.end()) {
                    auto iter = _idleWorkers.emplace(_idleWorkers.end(), workerId);
                    _idleWorkersFlags[workerId] = iter;

                    NAPA_DEBUG("Scheduler", "Worker %u becomes idle", workerId);
                }
            }
        });
    }
}
}<|MERGE_RESOLUTION|>--- conflicted
+++ resolved
@@ -98,17 +98,12 @@
     typedef SchedulerImpl<Worker> Scheduler;
 
     template <typename WorkerType>
-<<<<<<< HEAD
     SchedulerImpl<WorkerType>::SchedulerImpl(
         const settings::ZoneSettings& settings,
         std::function<void(WorkerId, v8::TaskRunner*, v8::TaskRunner*)> workerSetupCallback) :
         _idleWorkersFlags(settings.workers, _idleWorkers.end()),
         _perWorkerNonScheduledTasks(settings.workers),
         _currentTaskSequence(0),
-=======
-    SchedulerImpl<WorkerType>::SchedulerImpl(const settings::ZoneSettings& settings, std::function<void(WorkerId)> workerSetupCallback) :
-        _idleWorkersFlags(settings.workers, _idleWorkers.end()),
->>>>>>> 4604bc87
         _synchronizer(std::make_unique<SimpleThreadPool>(1)),
         _shouldStop(false),
         _beingScheduled(0) {
