// Copyright (c) Microsoft Corporation. All rights reserved.
// Licensed under the MIT license.

#include "worker.h"

#include <napa/log.h>

#include <v8.h>
#include <platform/dll.h>
#include <platform/filesystem.h>
#include <utils/string.h>
#include <node.h>

#include <condition_variable>
#include <cstdlib>
#include <mutex>
#include <queue>
#include <atomic>

#include <v8-extensions/v8-extensions-macros.h>
#if !(V8_VERSION_CHECK_FOR_ARRAY_BUFFER_ALLOCATOR)
    #include <v8-extensions/array-buffer-allocator.h>
#endif

using namespace napa;
using namespace napa::zone;

static const std::string NAPA_WORKER_INIT_PATH = 
    utils::string::ReplaceAllCopy(
        filesystem::Path(dll::ThisLineLocation()).Parent().Parent().Normalize().String(), "\\", "\\\\"
    ) + "/lib/zone/napa-worker-init.js";
// Forward declaration
static v8::Isolate* CreateIsolate(const settings::ZoneSettings& settings);
static void ConfigureIsolate(v8::Isolate* isolate, const settings::ZoneSettings& settings);

struct Worker::Impl {

    uv_thread_t tId;

    uv_loop_t loop;

    v8::TaskRunner* foregroundTaskRunner;

    v8::TaskRunner* backgroundTaskRunner;

    /// <summary> The worker id. </summary>
    WorkerId id;

    std::atomic<int> numberOfTasksRunning;

    /// <summary> The thread that executes the tasks. </summary>
    // std::thread workerThread;

    /// <summary> Queue for tasks scheduled on this worker. </summary>
    // std::queue<std::shared_ptr<Task>> tasks;
    
    /// <summary> Condition variable to indicate if there are more tasks to consume. </summary>
    // std::condition_variable hasTaskEvent;

    /// <summary> Lock for task queue. </summary>
    // std::mutex queueLock;

    /// <summary> V8 isolate associated with this worker. </summary>
    v8::Isolate* isolate;

    /// <summary> A callback function to setup the isolate after worker created its isolate. </summary>
    std::function<void(WorkerId, v8::TaskRunner*, v8::TaskRunner*)> setupCallback;

    /// <summary> A callback function that is called when worker becomes idle. </summary>
    std::function<void(WorkerId)> idleNotificationCallback;

    /// <summary> The zone settings for the current worker. </summary>
    settings::ZoneSettings settings;
};

Worker::Worker(WorkerId id,
               const settings::ZoneSettings& settings,
               std::function<void(WorkerId, v8::TaskRunner*, v8::TaskRunner*)> setupCallback,
               std::function<void(WorkerId)> idleNotificationCallback)
    : _impl(std::make_unique<Worker::Impl>()) {
    NAPA_ASSERT(uv_loop_init(&_impl->loop) == 0, "Worker (id=%u) failed to initialize its loop.", id);

    _impl->numberOfTasksRunning = 0;
    _impl->id = id;
    _impl->setupCallback = std::move(setupCallback);
    _impl->idleNotificationCallback = std::move(idleNotificationCallback);
    _impl->settings = settings;
}

Worker::~Worker() {
    // TODO::Stop gracefully.
    // Signal the thread loop that it should stop processing tasks.
    // Enqueue(nullptr);
    NAPA_DEBUG("Worker", "(id=%u) Shutting down: Start draining task queue.", _impl->id);

    uv_stop(&_impl->loop);
    uv_thread_join(&_impl->tId);
    uv_loop_close(&_impl->loop);

    if (_impl->isolate != nullptr) {
        _impl->isolate->Dispose();
    }
    NAPA_DEBUG("Worker", "(id=%u) Shutdown complete.", _impl->id);
}

Worker::Worker(Worker&&) = default;
Worker& Worker::operator=(Worker&&) = default;

void Worker::Start() {
    int result = uv_thread_create(&_impl->tId, [](void* arg){
        Worker* worker = static_cast<Worker*>(arg);
        worker->WorkerThreadFunc(worker->_impl->settings);
    }, static_cast<void*>(this));
    NAPA_ASSERT(result == 0, "Worker (id=%u) failed to start.", _impl->id);
}

WorkerId Worker::GetWorkerId() const {
    return _impl->id;
}

void Worker::OnTaskFinish() {
    NAPA_DEBUG("Worker", "Worker (id=%u) finished one task.", _impl->id);
    _impl->numberOfTasksRunning--;
    if (_impl->numberOfTasksRunning == 0) {
        NAPA_DEBUG("Worker", "Worker (id=%u) has no running task, calling idle callback...", _impl->id);
        _impl->idleNotificationCallback(_impl->id);
    }
    else if (_impl->numberOfTasksRunning < 0) {
        throw std::runtime_error("numberOfTaskRunning must not be less than zero!");
    }
}

<<<<<<< HEAD
class WorkerTask : public v8::Task {
public:
    WorkerTask(std::shared_ptr<napa::zone::Task> napaTask, napa::zone::Worker& napaWorker);
    virtual void Run() override;
private:
    std::shared_ptr<napa::zone::Task> _napaTask;
    napa::zone::Worker& _napaWorker;
};
=======
void Worker::WorkerThreadFunc(const settings::ZoneSettings& settings) {
    
    _impl->isolate = CreateIsolate(settings);

    // If any user of v8 library uses a locker on any isolate, all isolates must be locked before use.
    // Since we are 1-1 with threads and isolates, a top level lock that is never released is ok.
    v8::Locker locker(_impl->isolate);

    ConfigureIsolate(_impl->isolate, settings);

    v8::Isolate::Scope isolateScope(_impl->isolate);
    v8::HandleScope handleScope(_impl->isolate);
    v8::Local<v8::Context> context = v8::Context::New(_impl->isolate);

    // We set an empty security token so callee can access caller's context.
    context->SetSecurityToken(v8::Undefined(_impl->isolate));
    v8::Context::Scope contextScope(context);

    NAPA_DEBUG("Worker", "(id=%u) V8 Isolate created.", _impl->id);

    // Setup worker after isolate creation.
    _impl->setupCallback(_impl->id);

    NAPA_DEBUG("Worker", "(id=%u) Setup completed.", _impl->id);

    while (true) {
        std::shared_ptr<Task> task;

        {
            std::unique_lock<std::mutex> lock(_impl->queueLock);
            if (_impl->tasks.empty()) {
                _impl->idleNotificationCallback(_impl->id);

                // Wait until new tasks come.
                _impl->hasTaskEvent.wait(lock, [this]() { return !_impl->tasks.empty(); });
            }

            task = _impl->tasks.front();
            _impl->tasks.pop();
        }

        // A null task means that the worker needs to shutdown.
        if (task == nullptr) {
            NAPA_DEBUG("Worker", "(id=%u) Finish serving tasks.", _impl->id);
            break;
        }
>>>>>>> 4604bc87

WorkerTask::WorkerTask(std::shared_ptr<napa::zone::Task> napaTask, napa::zone::Worker& napaWorker) :
    _napaTask(napaTask),
    _napaWorker(napaWorker) {
}

void WorkerTask::Run() {
    try {
        _napaTask->Execute();
    }
    catch(...) {
        _napaWorker.OnTaskFinish();
        throw;  
    }
    _napaWorker.OnTaskFinish();
}

void Worker::Schedule(std::shared_ptr<Task> task) {
    NAPA_ASSERT(task != nullptr, "Task should not be null");
    NAPA_ASSERT(_impl->foregroundTaskRunner != nullptr, "ForegroundTaskRunner should not be null");
    _impl->numberOfTasksRunning++;
    auto workerTask = std::make_unique<WorkerTask>(std::move(task), *this);
    _impl->foregroundTaskRunner->PostTask(std::move(workerTask));
    NAPA_DEBUG("Worker", "(id=%u) Task queued.", _impl->id);
}

void Worker::Enqueue(std::shared_ptr<Task> task) {
}

void Worker::WorkerThreadFunc(const settings::ZoneSettings& settings) {
    int main_argc;
    char** main_argv;
    int main_exec_argc;
    const char** main_exec_argv;
    node::GetNodeMainArgments(main_argc, main_argv, main_exec_argc, main_exec_argv);

    NAPA_DEBUG("Worker", "(id=%u) Setup completed.", _impl->id);

    const char* worker_argv[4];
    worker_argv[0] = "node";
    worker_argv[1] = NAPA_WORKER_INIT_PATH.c_str();
    // zone id.
    worker_argv[2] = settings.id.c_str();
    // worker id.
    auto workId = std::to_string(_impl->id);
    worker_argv[3] = workId.c_str();

    node::Start(static_cast<void*>(&_impl->loop),
                4, worker_argv, main_exec_argc, main_exec_argv, false,
                [this](v8::TaskRunner* foregroundTaskRunner, v8::TaskRunner* backgroundTaskRunner){
                    NAPA_ASSERT(foregroundTaskRunner != nullptr, "Foreground task runner should not be null");
                    NAPA_ASSERT(backgroundTaskRunner != nullptr, "Background task runner should not be null");
                    // Setup worker after isolate creation.
                    _impl->foregroundTaskRunner = foregroundTaskRunner;
                    _impl->backgroundTaskRunner = backgroundTaskRunner;
                    _impl->setupCallback(_impl->id, _impl->foregroundTaskRunner, _impl->backgroundTaskRunner);
                    _impl->idleNotificationCallback(_impl->id);
                });

}<|MERGE_RESOLUTION|>--- conflicted
+++ resolved
@@ -130,7 +130,6 @@
     }
 }
 
-<<<<<<< HEAD
 class WorkerTask : public v8::Task {
 public:
     WorkerTask(std::shared_ptr<napa::zone::Task> napaTask, napa::zone::Worker& napaWorker);
@@ -139,54 +138,6 @@
     std::shared_ptr<napa::zone::Task> _napaTask;
     napa::zone::Worker& _napaWorker;
 };
-=======
-void Worker::WorkerThreadFunc(const settings::ZoneSettings& settings) {
-    
-    _impl->isolate = CreateIsolate(settings);
-
-    // If any user of v8 library uses a locker on any isolate, all isolates must be locked before use.
-    // Since we are 1-1 with threads and isolates, a top level lock that is never released is ok.
-    v8::Locker locker(_impl->isolate);
-
-    ConfigureIsolate(_impl->isolate, settings);
-
-    v8::Isolate::Scope isolateScope(_impl->isolate);
-    v8::HandleScope handleScope(_impl->isolate);
-    v8::Local<v8::Context> context = v8::Context::New(_impl->isolate);
-
-    // We set an empty security token so callee can access caller's context.
-    context->SetSecurityToken(v8::Undefined(_impl->isolate));
-    v8::Context::Scope contextScope(context);
-
-    NAPA_DEBUG("Worker", "(id=%u) V8 Isolate created.", _impl->id);
-
-    // Setup worker after isolate creation.
-    _impl->setupCallback(_impl->id);
-
-    NAPA_DEBUG("Worker", "(id=%u) Setup completed.", _impl->id);
-
-    while (true) {
-        std::shared_ptr<Task> task;
-
-        {
-            std::unique_lock<std::mutex> lock(_impl->queueLock);
-            if (_impl->tasks.empty()) {
-                _impl->idleNotificationCallback(_impl->id);
-
-                // Wait until new tasks come.
-                _impl->hasTaskEvent.wait(lock, [this]() { return !_impl->tasks.empty(); });
-            }
-
-            task = _impl->tasks.front();
-            _impl->tasks.pop();
-        }
-
-        // A null task means that the worker needs to shutdown.
-        if (task == nullptr) {
-            NAPA_DEBUG("Worker", "(id=%u) Finish serving tasks.", _impl->id);
-            break;
-        }
->>>>>>> 4604bc87
 
 WorkerTask::WorkerTask(std::shared_ptr<napa::zone::Task> napaTask, napa::zone::Worker& napaWorker) :
     _napaTask(napaTask),
