--- conflicted
+++ resolved
@@ -6,11 +6,7 @@
 
 #include <zone/worker-context.h>
 
-<<<<<<< HEAD
 #include <iostream>
-=======
-#include <napa/log.h>
->>>>>>> 4604bc87
 
 using namespace napa;
 
