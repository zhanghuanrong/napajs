// Copyright (c) Microsoft Corporation. All rights reserved.
// Licensed under the MIT license.

import * as path from 'path';
import * as zone from './zone';
import * as transport from '../transport';
import * as v8 from '../v8';

interface FunctionSpec {
    module: string;
    function: string;
    arguments: any[];
    options: zone.CallOptions;
    transportContext: transport.TransportContext;
}

class Result implements zone.Result{

     constructor(payload: string, transportContext: transport.TransportContext) {
          this._payload = payload;
          this._transportContext = transportContext; 
     }

     get value(): any {
         if (this._value == null) {
             this._value = transport.unmarshall(this._payload, this._transportContext);
         }

         return this._value;
     }

     get payload(): string {
         return this._payload; 
     }

     get transportContext(): transport.TransportContext {
         return this._transportContext; 
     }

     private _transportContext: transport.TransportContext;
     private _payload: string;
     private _value: any;
};

/// <summary> Zone consists of Napa isolates. </summary>
export class ZoneImpl implements zone.Zone {
    private _nativeZone: any;

    constructor(nativeZone: any) {
        this._nativeZone = nativeZone;
    }

    public get id(): string {
        return this._nativeZone.getId();
    }

    public toJSON(): any {
        return { id: this.id, type: this.id === 'node'? 'node': 'napa' };
    }

    public broadcast(arg1: any, arg2?: any) : Promise<void> {
        let spec: FunctionSpec = this.createBroadcastRequest(arg1, arg2);

        return new Promise<void>((resolve, reject) => {
<<<<<<< HEAD
            this._nativeZone.broadcast(source, (resultCode: number) => {
                setImmediate(() => {
                    if (resultCode === 0) {
=======
            this._nativeZone.broadcast(spec, (result: any) => {
                runImmediately(() => {
                    if (result.code === 0) {
>>>>>>> 4604bc87
                        resolve();
                    } else {
                        reject(result.errorMessage);
                    }
                });
            });
        });
    }

    public broadcastSync(arg1: any, arg2?: any) : void {
        let spec: FunctionSpec = this.createBroadcastRequest(arg1, arg2);
        let result = this._nativeZone.broadcastSync(spec);
        if (result.code !== 0) {
            throw new Error(result.errorMessage);
        }
    }

    public execute(arg1: any, arg2?: any, arg3?: any, arg4?: any) : Promise<zone.Result> {
        let spec : FunctionSpec = this.createExecuteRequest(arg1, arg2, arg3, arg4);
        
        return new Promise<zone.Result>((resolve, reject) => {
            this._nativeZone.execute(spec, (result: any) => {
                setImmediate(() => {
                    if (result.code === 0) {
                        resolve(new Result(
                            result.returnValue,
                            transport.createTransportContext(true, result.contextHandle)));
                    } else {
                        reject(result.errorMessage);
                    }
                })
            });
        });
    }

    private createBroadcastRequest(arg1: any, arg2?: any) : FunctionSpec {
        if (typeof arg1 === "function") {
            // broadcast with function
            if (arg1.origin == null) {
                // We get caller stack at index 2.
                // <caller> -> broadcast -> createBroadcastRequest
                //   2           1               0
                arg1.origin = v8.currentStack(3)[2].getFileName();
            }
            return {
                module: "__function",
                function: transport.saveFunction(arg1),
                arguments: (arg2 == null
                           ? []
                           : (<Array<any>>arg2).map(arg => transport.marshall(arg, null))),
                options: zone.DEFAULT_CALL_OPTIONS,
                transportContext: null
            };
        } else {
            // broadcast with source
            return {
                module: "",
                function: "eval",
                arguments: [JSON.stringify(arg1)],
                options: zone.DEFAULT_CALL_OPTIONS,
                transportContext: null
            };
        }
    }

    private createExecuteRequest(arg1: any, arg2: any, arg3?: any, arg4?: any) : FunctionSpec {

        let moduleName: string = null;
        let functionName: string = null;
        let args: any[] = null;
        let options: zone.CallOptions = undefined;

        if (typeof arg1 === 'function') {
            moduleName = "__function";
            if (arg1.origin == null) {
                // We get caller stack at index 2.
                // <caller> -> execute -> createExecuteRequest
                //   2           1               0
                arg1.origin = v8.currentStack(3)[2].getFileName();
            }

            functionName = transport.saveFunction(arg1);
            args = arg2;
            options = arg3;
        }
        else {
            moduleName = arg1;
            // If module name is relative path, try to deduce from call site.
            if (moduleName != null 
                && moduleName.length != 0 
                && !path.isAbsolute(moduleName)) {

                moduleName = path.resolve(
                    path.dirname(v8.currentStack(3)[2].getFileName()), 
                    moduleName);
            }
            functionName = arg2;
            args = arg3;
            options = arg4;
        }

        if (args == null) {
            args = [];
        }

        // Create a non-owning transport context which will be passed to execute call.
        let transportContext: transport.TransportContext = transport.createTransportContext(false);
        return {
            module: moduleName,
            function: functionName,
            arguments: (<Array<any>>args).map(arg => transport.marshall(arg, transportContext)),
            options: options != null? options: zone.DEFAULT_CALL_OPTIONS,
            transportContext: transportContext
        };
    }
}<|MERGE_RESOLUTION|>--- conflicted
+++ resolved
@@ -62,15 +62,9 @@
         let spec: FunctionSpec = this.createBroadcastRequest(arg1, arg2);
 
         return new Promise<void>((resolve, reject) => {
-<<<<<<< HEAD
-            this._nativeZone.broadcast(source, (resultCode: number) => {
+            this._nativeZone.broadcast(spec, (result: any) => {
                 setImmediate(() => {
-                    if (resultCode === 0) {
-=======
-            this._nativeZone.broadcast(spec, (result: any) => {
-                runImmediately(() => {
                     if (result.code === 0) {
->>>>>>> 4604bc87
                         resolve();
                     } else {
                         reject(result.errorMessage);
